[package]
name = "rustls-openssl"
authors = ["Tom Fay <tom@teamfay.co.uk>"]
version = "0.2.0"
edition = "2021"
license = "MIT"
description = "Rustls crypto provider for OpenSSL"
homepage = "https://github.com/tofay/rustls-openssl"
repository = "https://github.com/tofay/rustls-openssl"
readme = "README.md"

[dependencies]
foreign-types-shared = { version = "0.1.1", optional = true }
once_cell = "1.8.0"
openssl = "0.10.68"
openssl-sys = "0.9.104"
quinn = { version = "0.11.6", optional = true, default-features = false }
rustls = { version = "0.23.0", default-features = false }
rustls-webpki = { version = "0.102.2", default-features = false }
zeroize = "1.8.1"

[features]
default = ["tls12"]
fips = []
tls12 = ["rustls/tls12", "foreign-types-shared"]
quinn = ["dep:quinn"]

[dev-dependencies]
env_logger = "0.11.5"
hex = "0.4.3"
quinn = { version = "0.11.6", default-features = false, features = [
    "runtime-tokio",
    "log",
] }
quinn-proto = { version = "0.11.9", default-features = false, features = [
    "rustls",
] }
rcgen = { version = "0.13.1", default-features = false, features = [
    "aws_lc_rs",
] }
rstest = "0.23.0"
# Use aws_lc_rs to test our provider
rustls = { version = "0.23.0", features = ["aws_lc_rs"] }
rustls-pemfile = "2"
tokio = { version = "1.41.1", features = ["macros", "rt-multi-thread"] }
webpki-roots = "0.26"
wycheproof = { version = "0.6.0", default-features = false, features = [
    "aead",
    "hkdf",
<<<<<<< HEAD
    "ecdh",
    "xdh"
] }
=======
] }

[[example]]
name = "quinn"
path = "examples/quinn.rs"
required-features = ["quinn"]

[package.metadata.docs.rs]
features = ["quinn"]
>>>>>>> 9108258a
<|MERGE_RESOLUTION|>--- conflicted
+++ resolved
@@ -47,11 +47,8 @@
 wycheproof = { version = "0.6.0", default-features = false, features = [
     "aead",
     "hkdf",
-<<<<<<< HEAD
     "ecdh",
     "xdh"
-] }
-=======
 ] }
 
 [[example]]
@@ -60,5 +57,4 @@
 required-features = ["quinn"]
 
 [package.metadata.docs.rs]
-features = ["quinn"]
->>>>>>> 9108258a
+features = ["quinn"]